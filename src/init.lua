--- conflicted
+++ resolved
@@ -1,13 +1,8 @@
-<<<<<<< HEAD
-local KnitServer = script:FindFirstChild("KnitServer")
-if (game:GetService("RunService"):IsServer()) then
-	return require(KnitServer)
-=======
 if game:GetService("RunService"):IsServer() then
 	return require(script.KnitServer)
->>>>>>> bd05d9e3
 else
-	if (KnitServer) then
+  local KnitServer = script:FindFirstChild("KnitServer")
+	if KnitServer then
 		KnitServer:Destroy()
 	end
 	return require(script.KnitClient)
